use std::str::FromStr;
use std::time::Duration;
use std::time::Instant;

use futures_core::future::BoxFuture;

pub(crate) use sqlx_core::migrate::MigrateError;
pub(crate) use sqlx_core::migrate::{AppliedMigration, Migration};
pub(crate) use sqlx_core::migrate::{Migrate, MigrateDatabase};
use sqlx_core::sql_str::AssertSqlSafe;

use crate::connection::{ConnectOptions, Connection};
use crate::error::Error;
use crate::executor::Executor;
use crate::query::query;
use crate::query_as::query_as;
use crate::query_scalar::query_scalar;
use crate::{PgConnectOptions, PgConnection, Postgres};

lazy_static::lazy_static! {
    static ref MIGRATIONS_TABLE: String = std::env::var("SQLX_MIGRATIONS_TABLE").unwrap_or_else(|_| "_sqlx_migrations".into());
    static ref MIGRATIONS_SCHEMA: String = std::env::var("SQLX_MIGRATIONS_SCHEMA").unwrap_or_else(|_| "public".into());
}

fn parse_for_maintenance(url: &str) -> Result<(PgConnectOptions, String), Error> {
    let mut options = PgConnectOptions::from_str(url)?;

    // pull out the name of the database to create
    let database = options
        .database
        .as_deref()
        .unwrap_or(&options.username)
        .to_owned();

    // switch us to the maintenance database
    // use `postgres` _unless_ the database is postgres, in which case, use `template1`
    // this matches the behavior of the `createdb` util
    options.database = if database == "postgres" {
        Some("template1".into())
    } else {
        Some("postgres".into())
    };

    Ok((options, database))
}

impl MigrateDatabase for Postgres {
    async fn create_database(url: &str) -> Result<(), Error> {
        let (options, database) = parse_for_maintenance(url)?;
        let mut conn = options.connect().await?;

        let _ = conn
            .execute(AssertSqlSafe(format!(
                "CREATE DATABASE \"{}\"",
                database.replace('"', "\"\"")
            )))
            .await?;

        Ok(())
    }

    async fn database_exists(url: &str) -> Result<bool, Error> {
        let (options, database) = parse_for_maintenance(url)?;
        let mut conn = options.connect().await?;

        let exists: bool =
            query_scalar("select exists(SELECT 1 from pg_database WHERE datname = $1)")
                .bind(database)
                .fetch_one(&mut conn)
                .await?;

        Ok(exists)
    }

    async fn drop_database(url: &str) -> Result<(), Error> {
        let (options, database) = parse_for_maintenance(url)?;
        let mut conn = options.connect().await?;

        let _ = conn
            .execute(AssertSqlSafe(format!(
                "DROP DATABASE IF EXISTS \"{}\"",
                database.replace('"', "\"\"")
            )))
            .await?;

        Ok(())
    }

    async fn force_drop_database(url: &str) -> Result<(), Error> {
        let (options, database) = parse_for_maintenance(url)?;
        let mut conn = options.connect().await?;

        let row: (String,) = query_as("SELECT current_setting('server_version_num')")
            .fetch_one(&mut conn)
            .await?;

        let version = row.0.parse::<i32>().unwrap();

        let pid_type = if version >= 90200 { "pid" } else { "procpid" };

        conn.execute(AssertSqlSafe(format!(
            "SELECT pg_terminate_backend(pg_stat_activity.{pid_type}) FROM pg_stat_activity \
                 WHERE pg_stat_activity.datname = '{database}' AND {pid_type} <> pg_backend_pid()"
        )))
        .await?;

        Self::drop_database(url).await
    }
}

impl Migrate for PgConnection {
    fn create_schema_if_not_exists<'e>(
        &'e mut self,
        schema_name: &'e str,
    ) -> BoxFuture<'e, Result<(), MigrateError>> {
        Box::pin(async move {
            // First ensure the schema exists
            self.execute(&*format!(
                r#"CREATE SCHEMA IF NOT EXISTS {}"#,
                *MIGRATIONS_SCHEMA
            ))
            .await?;

            // language=SQL
<<<<<<< HEAD
            self.execute(&*format!(
                r#"
CREATE TABLE IF NOT EXISTS {}.{} (
=======
            self.execute(AssertSqlSafe(format!(
                r#"CREATE SCHEMA IF NOT EXISTS {schema_name};"#
            )))
            .await?;

            Ok(())
        })
    }

    fn ensure_migrations_table<'e>(
        &'e mut self,
        table_name: &'e str,
    ) -> BoxFuture<'e, Result<(), MigrateError>> {
        Box::pin(async move {
            // language=SQL
            self.execute(AssertSqlSafe(format!(
                r#"
CREATE TABLE IF NOT EXISTS {table_name} (
>>>>>>> f7ef1ed1
    version BIGINT PRIMARY KEY,
    description TEXT NOT NULL,
    installed_on TIMESTAMPTZ NOT NULL DEFAULT now(),
    success BOOLEAN NOT NULL,
    checksum BYTEA NOT NULL,
    execution_time BIGINT NOT NULL
);
<<<<<<< HEAD
                "#,
                *MIGRATIONS_SCHEMA, *MIGRATIONS_TABLE
            ))
=======
                "#
            )))
>>>>>>> f7ef1ed1
            .await?;

            Ok(())
        })
    }

    fn dirty_version<'e>(
        &'e mut self,
        table_name: &'e str,
    ) -> BoxFuture<'e, Result<Option<i64>, MigrateError>> {
        Box::pin(async move {
            // language=SQL
<<<<<<< HEAD
            let row: Option<(i64,)> = query_as(&format!(
                "SELECT version FROM {}.{} WHERE success = false ORDER BY version LIMIT 1",
                *MIGRATIONS_SCHEMA, *MIGRATIONS_TABLE
            ))
=======
            let row: Option<(i64,)> = query_as(AssertSqlSafe(format!(
                "SELECT version FROM {table_name} WHERE success = false ORDER BY version LIMIT 1"
            )))
>>>>>>> f7ef1ed1
            .fetch_optional(self)
            .await?;

            Ok(row.map(|r| r.0))
        })
    }

    fn list_applied_migrations<'e>(
        &'e mut self,
        table_name: &'e str,
    ) -> BoxFuture<'e, Result<Vec<AppliedMigration>, MigrateError>> {
        Box::pin(async move {
            // language=SQL
<<<<<<< HEAD
            let rows: Vec<(i64, Vec<u8>)> = query_as(&format!(
                "SELECT version, checksum FROM {}.{} ORDER BY version",
                *MIGRATIONS_SCHEMA, *MIGRATIONS_TABLE
            ))
=======
            let rows: Vec<(i64, Vec<u8>)> = query_as(AssertSqlSafe(format!(
                "SELECT version, checksum FROM {table_name} ORDER BY version"
            )))
>>>>>>> f7ef1ed1
            .fetch_all(self)
            .await?;

            let migrations = rows
                .into_iter()
                .map(|(version, checksum)| AppliedMigration {
                    version,
                    checksum: checksum.into(),
                })
                .collect();

            Ok(migrations)
        })
    }

    fn lock(&mut self) -> BoxFuture<'_, Result<(), MigrateError>> {
        Box::pin(async move {
            let database_name = current_database(self).await?;
            let lock_id = generate_lock_id(&database_name);

            // create an application lock over the database
            // this function will not return until the lock is acquired

            // https://www.postgresql.org/docs/current/explicit-locking.html#ADVISORY-LOCKS
            // https://www.postgresql.org/docs/current/functions-admin.html#FUNCTIONS-ADVISORY-LOCKS-TABLE

            // language=SQL
            let _ = query("SELECT pg_advisory_lock($1)")
                .bind(lock_id)
                .execute(self)
                .await?;

            Ok(())
        })
    }

    fn unlock(&mut self) -> BoxFuture<'_, Result<(), MigrateError>> {
        Box::pin(async move {
            let database_name = current_database(self).await?;
            let lock_id = generate_lock_id(&database_name);

            // language=SQL
            let _ = query("SELECT pg_advisory_unlock($1)")
                .bind(lock_id)
                .execute(self)
                .await?;

            Ok(())
        })
    }

    fn apply<'e>(
        &'e mut self,
        table_name: &'e str,
        migration: &'e Migration,
    ) -> BoxFuture<'e, Result<Duration, MigrateError>> {
        Box::pin(async move {
            let start = Instant::now();

            // execute migration queries
            if migration.no_tx {
                execute_migration(self, table_name, migration).await?;
            } else {
                // Use a single transaction for the actual migration script and the essential bookeeping so we never
                // execute migrations twice. See https://github.com/launchbadge/sqlx/issues/1966.
                // The `execution_time` however can only be measured for the whole transaction. This value _only_ exists for
                // data lineage and debugging reasons, so it is not super important if it is lost. So we initialize it to -1
                // and update it once the actual transaction completed.
                let mut tx = self.begin().await?;
                execute_migration(&mut tx, table_name, migration).await?;
                tx.commit().await?;
            }

            // Update `elapsed_time`.
            // NOTE: The process may disconnect/die at this point, so the elapsed time value might be lost. We accept
            //       this small risk since this value is not super important.
            let elapsed = start.elapsed();

            // language=SQL
            #[allow(clippy::cast_possible_truncation)]
<<<<<<< HEAD
            let _ = query(&format!(
                r#"
    UPDATE {}.{} 
    SET execution_time = $1
    WHERE version = $2
                "#,
                *MIGRATIONS_SCHEMA, *MIGRATIONS_TABLE
            ))
=======
            let _ = query(AssertSqlSafe(format!(
                r#"
    UPDATE {table_name}
    SET execution_time = $1
    WHERE version = $2
                "#
            )))
>>>>>>> f7ef1ed1
            .bind(elapsed.as_nanos() as i64)
            .bind(migration.version)
            .execute(self)
            .await?;

            Ok(elapsed)
        })
    }

    fn revert<'e>(
        &'e mut self,
        table_name: &'e str,
        migration: &'e Migration,
    ) -> BoxFuture<'e, Result<Duration, MigrateError>> {
        Box::pin(async move {
            let start = Instant::now();

            // execute migration queries
            if migration.no_tx {
                revert_migration(self, table_name, migration).await?;
            } else {
                // Use a single transaction for the actual migration script and the essential bookeeping so we never
                // execute migrations twice. See https://github.com/launchbadge/sqlx/issues/1966.
                let mut tx = self.begin().await?;
                revert_migration(&mut tx, table_name, migration).await?;
                tx.commit().await?;
            }

            let elapsed = start.elapsed();

            Ok(elapsed)
        })
    }
}

async fn execute_migration(
    conn: &mut PgConnection,
    table_name: &str,
    migration: &Migration,
) -> Result<(), MigrateError> {
    let _ = conn
        .execute(migration.sql.clone())
        .await
        .map_err(|e| MigrateError::ExecuteMigration(e, migration.version))?;

    // language=SQL
<<<<<<< HEAD
    let _ = query(&*format!(
        r#"
    INSERT INTO {}.{} ( version, description, success, checksum, execution_time )
    VALUES ( $1, $2, TRUE, $3, -1 )
                "#,
        *MIGRATIONS_SCHEMA, *MIGRATIONS_TABLE
    ))
=======
    let _ = query(AssertSqlSafe(format!(
        r#"
    INSERT INTO {table_name} ( version, description, success, checksum, execution_time )
    VALUES ( $1, $2, TRUE, $3, -1 )
                "#
    )))
>>>>>>> f7ef1ed1
    .bind(migration.version)
    .bind(&*migration.description)
    .bind(&*migration.checksum)
    .execute(conn)
    .await?;

    Ok(())
}

async fn revert_migration(
    conn: &mut PgConnection,
    table_name: &str,
    migration: &Migration,
) -> Result<(), MigrateError> {
    let _ = conn
        .execute(migration.sql.clone())
        .await
        .map_err(|e| MigrateError::ExecuteMigration(e, migration.version))?;

    // language=SQL
<<<<<<< HEAD
    let _ = query(&format!(
        r#"DELETE FROM {}.{} WHERE version = $1"#,
        *MIGRATIONS_SCHEMA, *MIGRATIONS_TABLE
    ))
=======
    let _ = query(AssertSqlSafe(format!(
        r#"DELETE FROM {table_name} WHERE version = $1"#
    )))
>>>>>>> f7ef1ed1
    .bind(migration.version)
    .execute(conn)
    .await?;

    Ok(())
}

async fn current_database(conn: &mut PgConnection) -> Result<String, MigrateError> {
    // language=SQL
    Ok(query_scalar("SELECT current_database()")
        .fetch_one(conn)
        .await?)
}

// inspired from rails: https://github.com/rails/rails/blob/6e49cc77ab3d16c06e12f93158eaf3e507d4120e/activerecord/lib/active_record/migration.rb#L1308
fn generate_lock_id(database_name: &str) -> i64 {
    const CRC_IEEE: crc::Crc<u32> = crc::Crc::<u32>::new(&crc::CRC_32_ISO_HDLC);
    // 0x3d32ad9e chosen by fair dice roll
    0x3d32ad9e * (CRC_IEEE.checksum(database_name.as_bytes()) as i64)
}<|MERGE_RESOLUTION|>--- conflicted
+++ resolved
@@ -114,38 +114,35 @@
         schema_name: &'e str,
     ) -> BoxFuture<'e, Result<(), MigrateError>> {
         Box::pin(async move {
-            // First ensure the schema exists
-            self.execute(&*format!(
+            // Create the schema from environment variable (our custom feature)
+            self.execute(AssertSqlSafe(format!(
                 r#"CREATE SCHEMA IF NOT EXISTS {}"#,
                 *MIGRATIONS_SCHEMA
-            ))
-            .await?;
-
-            // language=SQL
-<<<<<<< HEAD
-            self.execute(&*format!(
+            )))
+            .await?;
+
+            // Also create the schema passed as parameter (upstream feature)
+            if schema_name != *MIGRATIONS_SCHEMA {
+                self.execute(AssertSqlSafe(format!(
+                    r#"CREATE SCHEMA IF NOT EXISTS {schema_name};"
+                )))
+                .await?;
+            }
+
+            Ok(())
+        })
+    }
+
+    fn ensure_migrations_table<'e>(
+        &'e mut self,
+        table_name: &'e str,
+    ) -> BoxFuture<'e, Result<(), MigrateError>> {
+        Box::pin(async move {
+            // language=SQL
+            // Use environment variables to construct the full table name
+            self.execute(AssertSqlSafe(format!(
                 r#"
 CREATE TABLE IF NOT EXISTS {}.{} (
-=======
-            self.execute(AssertSqlSafe(format!(
-                r#"CREATE SCHEMA IF NOT EXISTS {schema_name};"#
-            )))
-            .await?;
-
-            Ok(())
-        })
-    }
-
-    fn ensure_migrations_table<'e>(
-        &'e mut self,
-        table_name: &'e str,
-    ) -> BoxFuture<'e, Result<(), MigrateError>> {
-        Box::pin(async move {
-            // language=SQL
-            self.execute(AssertSqlSafe(format!(
-                r#"
-CREATE TABLE IF NOT EXISTS {table_name} (
->>>>>>> f7ef1ed1
     version BIGINT PRIMARY KEY,
     description TEXT NOT NULL,
     installed_on TIMESTAMPTZ NOT NULL DEFAULT now(),
@@ -153,14 +150,9 @@
     checksum BYTEA NOT NULL,
     execution_time BIGINT NOT NULL
 );
-<<<<<<< HEAD
                 "#,
                 *MIGRATIONS_SCHEMA, *MIGRATIONS_TABLE
-            ))
-=======
-                "#
-            )))
->>>>>>> f7ef1ed1
+            )))
             .await?;
 
             Ok(())
@@ -173,16 +165,10 @@
     ) -> BoxFuture<'e, Result<Option<i64>, MigrateError>> {
         Box::pin(async move {
             // language=SQL
-<<<<<<< HEAD
-            let row: Option<(i64,)> = query_as(&format!(
+            let row: Option<(i64,)> = query_as(AssertSqlSafe(format!(
                 "SELECT version FROM {}.{} WHERE success = false ORDER BY version LIMIT 1",
                 *MIGRATIONS_SCHEMA, *MIGRATIONS_TABLE
-            ))
-=======
-            let row: Option<(i64,)> = query_as(AssertSqlSafe(format!(
-                "SELECT version FROM {table_name} WHERE success = false ORDER BY version LIMIT 1"
-            )))
->>>>>>> f7ef1ed1
+            )))
             .fetch_optional(self)
             .await?;
 
@@ -196,16 +182,10 @@
     ) -> BoxFuture<'e, Result<Vec<AppliedMigration>, MigrateError>> {
         Box::pin(async move {
             // language=SQL
-<<<<<<< HEAD
-            let rows: Vec<(i64, Vec<u8>)> = query_as(&format!(
+            let rows: Vec<(i64, Vec<u8>)> = query_as(AssertSqlSafe(format!(
                 "SELECT version, checksum FROM {}.{} ORDER BY version",
                 *MIGRATIONS_SCHEMA, *MIGRATIONS_TABLE
-            ))
-=======
-            let rows: Vec<(i64, Vec<u8>)> = query_as(AssertSqlSafe(format!(
-                "SELECT version, checksum FROM {table_name} ORDER BY version"
-            )))
->>>>>>> f7ef1ed1
+            )))
             .fetch_all(self)
             .await?;
 
@@ -286,24 +266,14 @@
 
             // language=SQL
             #[allow(clippy::cast_possible_truncation)]
-<<<<<<< HEAD
-            let _ = query(&format!(
+            let _ = query(AssertSqlSafe(format!(
                 r#"
-    UPDATE {}.{} 
+    UPDATE {}.{}
     SET execution_time = $1
     WHERE version = $2
                 "#,
                 *MIGRATIONS_SCHEMA, *MIGRATIONS_TABLE
-            ))
-=======
-            let _ = query(AssertSqlSafe(format!(
-                r#"
-    UPDATE {table_name}
-    SET execution_time = $1
-    WHERE version = $2
-                "#
-            )))
->>>>>>> f7ef1ed1
+            )))
             .bind(elapsed.as_nanos() as i64)
             .bind(migration.version)
             .execute(self)
@@ -350,22 +320,13 @@
         .map_err(|e| MigrateError::ExecuteMigration(e, migration.version))?;
 
     // language=SQL
-<<<<<<< HEAD
-    let _ = query(&*format!(
+    let _ = query(AssertSqlSafe(format!(
         r#"
     INSERT INTO {}.{} ( version, description, success, checksum, execution_time )
     VALUES ( $1, $2, TRUE, $3, -1 )
                 "#,
         *MIGRATIONS_SCHEMA, *MIGRATIONS_TABLE
-    ))
-=======
-    let _ = query(AssertSqlSafe(format!(
-        r#"
-    INSERT INTO {table_name} ( version, description, success, checksum, execution_time )
-    VALUES ( $1, $2, TRUE, $3, -1 )
-                "#
     )))
->>>>>>> f7ef1ed1
     .bind(migration.version)
     .bind(&*migration.description)
     .bind(&*migration.checksum)
@@ -386,16 +347,10 @@
         .map_err(|e| MigrateError::ExecuteMigration(e, migration.version))?;
 
     // language=SQL
-<<<<<<< HEAD
-    let _ = query(&format!(
+    let _ = query(AssertSqlSafe(format!(
         r#"DELETE FROM {}.{} WHERE version = $1"#,
         *MIGRATIONS_SCHEMA, *MIGRATIONS_TABLE
-    ))
-=======
-    let _ = query(AssertSqlSafe(format!(
-        r#"DELETE FROM {table_name} WHERE version = $1"#
     )))
->>>>>>> f7ef1ed1
     .bind(migration.version)
     .execute(conn)
     .await?;
